workspace(name = "io_bazel_rules_go")

load("@bazel_tools//tools/build_defs/repo:http.bzl", "http_archive")
load("@io_bazel_rules_go//go:def.bzl", "go_register_toolchains", "go_rules_dependencies")
load("@io_bazel_rules_go//proto:def.bzl", "proto_register_toolchains")

go_rules_dependencies()

go_register_toolchains()

# Needed for tests
http_archive(
    name = "bazel_gazelle",
    sha256 = "c0a5739d12c6d05b6c1ad56f2200cb0b57c5a70e03ebd2f7b87ce88cabf09c7b",
    urls = ["https://github.com/bazelbuild/bazel-gazelle/releases/download/0.14.0/bazel-gazelle-0.14.0.tar.gz"],
)

load("@bazel_gazelle//:deps.bzl", "gazelle_dependencies")

gazelle_dependencies()

load("@io_bazel_rules_go//tests:bazel_tests.bzl", "test_environment")

test_environment()

load("@io_bazel_rules_go//tests/legacy/test_chdir:remote.bzl", "test_chdir_remote")

test_chdir_remote()

load("@io_bazel_rules_go//tests/integration/popular_repos:popular_repos.bzl", "popular_repos")

popular_repos()

# For manual testing against an LLVM toolchain.
# Use --crosstool_top=@llvm_toolchain//:toolchain
http_archive(
    name = "com_grail_bazel_toolchain",
    sha256 = "aafea89b6abe75205418c0d2127252948afe6c7f2287a79b67aab3e0c3676c4f",
    strip_prefix = "bazel-toolchain-d0a5b0af3102c7c607f2cf098421fcdbaeaaaf19",
    urls = ["https://github.com/grailbio/bazel-toolchain/archive/d0a5b0af3102c7c607f2cf098421fcdbaeaaaf19.tar.gz"],
)

load("@com_grail_bazel_toolchain//toolchain:configure.bzl", "llvm_toolchain")

llvm_toolchain(
    name = "llvm_toolchain",
    llvm_version = "6.0.0",
<<<<<<< HEAD
=======
)

http_archive(
    name = "bazel_toolchains",
    sha256 = "c3b08805602cd1d2b67ebe96407c1e8c6ed3d4ce55236ae2efe2f1948f38168d",
    strip_prefix = "bazel-toolchains-5124557861ebf4c0b67f98180bff1f8551e0b421",
    urls = [
        "https://mirror.bazel.build/github.com/bazelbuild/bazel-toolchains/archive/5124557861ebf4c0b67f98180bff1f8551e0b421.tar.gz",
        "https://github.com/bazelbuild/bazel-toolchains/archive/5124557861ebf4c0b67f98180bff1f8551e0b421.tar.gz",
    ],
>>>>>>> 4f3399d8
)<|MERGE_RESOLUTION|>--- conflicted
+++ resolved
@@ -45,8 +45,6 @@
 llvm_toolchain(
     name = "llvm_toolchain",
     llvm_version = "6.0.0",
-<<<<<<< HEAD
-=======
 )
 
 http_archive(
@@ -57,5 +55,4 @@
         "https://mirror.bazel.build/github.com/bazelbuild/bazel-toolchains/archive/5124557861ebf4c0b67f98180bff1f8551e0b421.tar.gz",
         "https://github.com/bazelbuild/bazel-toolchains/archive/5124557861ebf4c0b67f98180bff1f8551e0b421.tar.gz",
     ],
->>>>>>> 4f3399d8
 )