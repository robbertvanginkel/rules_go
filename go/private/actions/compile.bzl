# Copyright 2014 The Bazel Authors. All rights reserved.
#
# Licensed under the Apache License, Version 2.0 (the "License");
# you may not use this file except in compliance with the License.
# You may obtain a copy of the License at
#
#    http://www.apache.org/licenses/LICENSE-2.0
#
# Unless required by applicable law or agreed to in writing, software
# distributed under the License is distributed on an "AS IS" BASIS,
# WITHOUT WARRANTIES OR CONDITIONS OF ANY KIND, either express or implied.
# See the License for the specific language governing permissions and
# limitations under the License.

load(
    "@io_bazel_rules_go//go/private:common.bzl",
    "sets",
)
load("@io_bazel_rules_go//go/private:mode.bzl",
    "LINKMODE_PLUGIN",
    "LINKMODE_C_SHARED",
)

def _importpath(l):
  return [v.data.importpath for v in l]

def _searchpath(l):
  return [v.data.searchpath for v in l]

def _importmap(l):
  return ["{}={}".format(v.data.importpath, v.data.importmap) for v in l]

def _archivefile(l):
  return ["{}={}".format(v.data.importpath, v.data.file.path) for v in l]

def emit_compile(go,
    sources = None,
    importpath = "",
    archives = [],
    out_lib = None,
    gc_goopts = [],
    testfilter = None):
  """See go/toolchains.rst#compile for full documentation."""

  if sources == None: fail("sources is a required parameter")
  if out_lib == None: fail("out_lib is a required parameter")

  if not go.builders:
    if archives:  fail("compile does not accept deps in bootstrap mode")
    return _bootstrap_compile(go, sources, out_lib, gc_goopts)

  inputs = (sources + [go.package_list] +
            [archive.data.file for archive in archives] +
            go.sdk_tools + go.stdlib.files)

  builder_args = go.args(go)
  builder_args.add(sources, before_each="-src")
  builder_args.add(archives, before_each="-dep", map_fn=_importpath)
  builder_args.add(archives, before_each="-importmap", map_fn=_importmap)
  builder_args.add(["-o", out_lib])
  builder_args.add(["-package_list", go.package_list])
  if testfilter:
    builder_args.add(["-testfilter", testfilter])

  tool_args = go.actions.args()
  tool_args.add(archives, before_each="-I", map_fn=_searchpath)
  tool_args.add(["-trimpath", ".", "-I", "."])
  #TODO: Check if we really need this expand make variables in here
  #TODO: If we really do then it needs to be moved all the way back out to the rule
  gc_goopts = [go._ctx.expand_make_variables("gc_goopts", f, {}) for f in gc_goopts]
<<<<<<< HEAD
  inputs = sets.union(sources, [go.package_list])

  inputs = sets.union(inputs, [archive.data.file for archive in archives])
  inputs = sets.union(inputs, go.stdlib.files)

  args = go.args(go)
  if go.checker:
    args.add(["-checker", go.checker.executable])
    inputs = sets.union(inputs, [go.checker.executable])
  args.add(["-package_list", go.package_list])
  args.add([s.path for s in sources], before_each="-src")
  args.add(archives, before_each="-dep", map_fn=_importpath)
  args.add(archives, before_each="-I", map_fn=_searchpath)
  args.add(archives, before_each="-importmap", map_fn=_importmap)
  args.add(archives, before_each="-archivefile", map_fn=_archivefile)
  args.add(["-o", out_lib, "-trimpath", ".", "-I", "."])
  if testfilter:
    args.add(["--testfilter", testfilter])
  args.add(["--"])
=======
  tool_args.add(gc_goopts)
  if go.mode.race:
    tool_args.add("-race")
  if go.mode.msan:
    tool_args.add("-msan")
  if go.mode.link == LINKMODE_C_SHARED:
    tool_args.add("-shared")
>>>>>>> 6ed1cd14
  if importpath:
    tool_args.add(["-p", importpath])
  if go.mode.debug:
    tool_args.add(["-N", "-l"])
  if go.mode.link in [LINKMODE_PLUGIN]:
    tool_args.add(["-dynlink"])
  tool_args.add(go.toolchain.flags.compile)
  go.actions.run(
      inputs = inputs,
      outputs = [out_lib],
      mnemonic = "GoCompile",
      executable = go.builders.compile,
      arguments = [builder_args, "--", tool_args],
      env = go.env,
  )

def _bootstrap_compile(go, sources, out_lib, gc_goopts):
  args = ["tool", "compile", "-trimpath", "$(pwd)", "-o", out_lib.path]
  args.extend(gc_goopts)
  args.extend([s.path for s in sources])
  go.actions.run_shell(
      inputs = sources + go.sdk_files + go.sdk_tools,
      outputs = [out_lib],
      mnemonic = "GoCompile",
      command = "export GOROOT=$(pwd)/{} && export GOROOT_FINAL=GOROOT && {} {}".format(go.root, go.go.path, " ".join(args)),
  )<|MERGE_RESOLUTION|>--- conflicted
+++ resolved
@@ -57,10 +57,14 @@
   builder_args.add(sources, before_each="-src")
   builder_args.add(archives, before_each="-dep", map_fn=_importpath)
   builder_args.add(archives, before_each="-importmap", map_fn=_importmap)
+  builder_args.add(archives, before_each="-archivefile", map_fn=_archivefile)
   builder_args.add(["-o", out_lib])
   builder_args.add(["-package_list", go.package_list])
   if testfilter:
     builder_args.add(["-testfilter", testfilter])
+  if go.checker:
+    builder_args.add(["-checker", go.checker.executable])
+    inputs.append(go.checker.executable)
 
   tool_args = go.actions.args()
   tool_args.add(archives, before_each="-I", map_fn=_searchpath)
@@ -68,27 +72,6 @@
   #TODO: Check if we really need this expand make variables in here
   #TODO: If we really do then it needs to be moved all the way back out to the rule
   gc_goopts = [go._ctx.expand_make_variables("gc_goopts", f, {}) for f in gc_goopts]
-<<<<<<< HEAD
-  inputs = sets.union(sources, [go.package_list])
-
-  inputs = sets.union(inputs, [archive.data.file for archive in archives])
-  inputs = sets.union(inputs, go.stdlib.files)
-
-  args = go.args(go)
-  if go.checker:
-    args.add(["-checker", go.checker.executable])
-    inputs = sets.union(inputs, [go.checker.executable])
-  args.add(["-package_list", go.package_list])
-  args.add([s.path for s in sources], before_each="-src")
-  args.add(archives, before_each="-dep", map_fn=_importpath)
-  args.add(archives, before_each="-I", map_fn=_searchpath)
-  args.add(archives, before_each="-importmap", map_fn=_importmap)
-  args.add(archives, before_each="-archivefile", map_fn=_archivefile)
-  args.add(["-o", out_lib, "-trimpath", ".", "-I", "."])
-  if testfilter:
-    args.add(["--testfilter", testfilter])
-  args.add(["--"])
-=======
   tool_args.add(gc_goopts)
   if go.mode.race:
     tool_args.add("-race")
@@ -96,7 +79,6 @@
     tool_args.add("-msan")
   if go.mode.link == LINKMODE_C_SHARED:
     tool_args.add("-shared")
->>>>>>> 6ed1cd14
   if importpath:
     tool_args.add(["-p", importpath])
   if go.mode.debug:
