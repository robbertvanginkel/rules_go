--- conflicted
+++ resolved
@@ -24,11 +24,7 @@
 def _go_info_impl(ctx):
     go = go_context(ctx)
     report = go.declare_file(go, "go_info_report")
-<<<<<<< HEAD
-    args = go.args(go)
-=======
     args = go.builder_args(go)
->>>>>>> 4f3399d8
     args.add_all(["-out", report])
     go.actions.run(
         inputs = [go.go],
